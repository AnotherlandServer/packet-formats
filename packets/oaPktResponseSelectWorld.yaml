# yaml-language-server: $schema=../otherland.packet.schema.yaml

<<<<<<< HEAD
packets:
  oaPktResponseSelectWorld:
    id: 0x7e
    subId: 0x0c
    inherit: CPkt
    fields:
      - type: bool
      - type: u32
      - type: uuid
=======
id: 0x7e
subId: 0x0c
inherit: CPkt
fields:
  - type: bool
    name: success
  - name: errorCode
    type:
      name: u32
      enum:
        0: noError
        3: characterLimit
        5: serverOffline
        7: largeQueue
  - type: :Uuid
>>>>>>> 41e62c8b
<|MERGE_RESOLUTION|>--- conflicted
+++ resolved
@@ -1,6 +1,5 @@
 # yaml-language-server: $schema=../otherland.packet.schema.yaml
 
-<<<<<<< HEAD
 packets:
   oaPktResponseSelectWorld:
     id: 0x7e
@@ -8,22 +7,13 @@
     inherit: CPkt
     fields:
       - type: bool
-      - type: u32
-      - type: uuid
-=======
-id: 0x7e
-subId: 0x0c
-inherit: CPkt
-fields:
-  - type: bool
-    name: success
-  - name: errorCode
-    type:
-      name: u32
-      enum:
-        0: noError
-        3: characterLimit
-        5: serverOffline
-        7: largeQueue
-  - type: :Uuid
->>>>>>> 41e62c8b
+        name: success
+      - name: errorCode
+        type:
+          name: u32
+          enum:
+            0: noError
+            3: characterLimit
+            5: serverOffline
+            7: largeQueue
+      - type: uuid